--- conflicted
+++ resolved
@@ -92,7 +92,6 @@
       <table id="projectuser_table" class="table table-hover">
         <thead>
           <tr>
-<<<<<<< HEAD
             <th scope="col" class="text-nowrap">Username</th>
             <th scope="col" class="text-nowrap">First Name</th>
             <th scope="col" class="text-nowrap">Last Name</th>
@@ -101,15 +100,6 @@
             <th scope="col" class="text-nowrap">Status</th>
             <th scope="col" class="nosort"><input type="checkbox" class="check" id="selectAll" style="margin-right: 5px;">Enable Notifications <a href="#" title="Enable Notifications" data-toggle="popover" data-trigger="hover" data-content="When disabled, user will not receive notifications for allocation requests and expirations or cloud usage (if applicable)."><i class="fas fa-info-circle" aria-hidden="true"></i><span class="sr-only">When disabled, user will not receive notifications for allocation requests and expirations or cloud usage (if applicable).</span></a></th>
             <th scope="col" class="nosort">Actions</th>
-=======
-            <th scope="col">Username</th>
-            <th scope="col">Name</th>
-            <th scope="col">Email</th>
-            <th scope="col">Role <a href="#" data-toggle="popover" title="Role" data-trigger="hover" data-content="Manager role grants user access to add & remove users, attributes, publications, grants, & research output to the project and request/renew allocations."><i class="fas fa-info-circle" aria-hidden="true"></i><span class="sr-only">Manager role grants user access to add & remove users, attributes, publications, grants, & research output to the project and request/renew allocations.</span></a></th>
-            <th scope="col">Status</th>
-            <th scope="col"><input type="checkbox" class="check" id="selectAll" style="margin-right: 5px;">Enable Notifications <a href="#" title="Enable Notifications" data-toggle="popover" data-trigger="hover" data-content="When disabled, user will not receive notifications for allocation requests and expirations or cloud usage (if applicable)."><i class="fas fa-info-circle" aria-hidden="true"></i><span class="sr-only">When disabled, user will not receive notifications for allocation requests and expirations or cloud usage (if applicable).</span></a></th>
-            <th scope="col">Actions</th>
->>>>>>> 68ba4b62
           </tr>
         </thead>
         <tbody>
